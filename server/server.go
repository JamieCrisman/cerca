package server

import (
	"context"
	"encoding/hex"
	"errors"
	"fmt"
	"html/template"
	"log"
	"net"
	"net/http"
	"net/url"
	"os"
	"path/filepath"
	"regexp"
	"strings"
	"syscall"
	"time"

	"cerca/crypto"
	"cerca/database"
	"cerca/defaults"
	cercaHTML "cerca/html"
	"cerca/i18n"
	"cerca/server/session"
	"cerca/types"
	"cerca/util"

	"github.com/carlmjohnson/requests"
)

/* TODO (2022-01-03): include csrf token via gorilla, or w/e, when rendering */

type TemplateData struct {
	Data       interface{}
	QuickNav   bool
	LoggedIn   bool // TODO (2022-01-09): put this in a middleware || template function or sth?
	LoggedInID int
	ForumName  string
	Title      string
}

type PasswordResetData struct {
	Action   string
	Username string
	Payload  string
}

type ChangePasswordData struct {
	Action  string
	Keypair string
}

type IndexData struct {
	Threads []database.Thread
}

type GenericMessageData struct {
	Title       string
	Message     string
	LinkMessage string
	Link        string
	LinkText    string
}

type RegisterData struct {
	VerificationCode         string
	ErrorMessage             string
	Rules                    template.HTML
	VerificationInstructions template.HTML
	ConductLink              string
}

type RegisterSuccessData struct {
	Keypair string
}

type LoginData struct {
	FailedAttempt bool
}

type ThreadData struct {
	Title     string
	Posts     []database.Post
	ThreadURL string
}

type RequestHandler struct {
	db         *database.DB
	session    *session.Session
	allowlist  []string // allowlist of domains valid for forum registration
	files      map[string][]byte
	config     types.Config
	translator i18n.Translator
	templates  *template.Template
}

var developing bool

func dump(err error) {
	if developing {
		fmt.Println(err)
	}
}

// returns true if logged in, and the userid of the logged in user.
// returns false (and userid set to -1) if not logged in
func (h RequestHandler) IsLoggedIn(req *http.Request) (bool, int) {
	ed := util.Describe("IsLoggedIn")
	userid, err := h.session.Get(req)
	err = ed.Eout(err, "getting userid from session cookie")
	if err != nil {
		dump(err)
		return false, -1
	}

	// make sure the user from the cookie actually exists
	userExists, err := h.db.CheckUserExists(userid)
	if err != nil {
		dump(ed.Eout(err, "check userid in db"))
		return false, -1
	} else if !userExists {
		return false, -1
	}
	return true, userid
}

// establish closure over config + translator so that it's present in templates during render
func generateTemplates(config types.Config, translator i18n.Translator) (*template.Template, error) {
	// only read logo contents once when generating
	logo, err := os.ReadFile(config.Documents.LogoPath)
	util.Check(err, "generate-template: dump logo")
	templateFuncs := template.FuncMap{
		"dumpLogo": func() template.HTML {
			return template.HTML(logo)
		},
		"formatDateTime": func(t time.Time) string {
			return t.Format("2006-01-02 15:04:05")
		},
		"formatDateTimeRFC3339": func(t time.Time) string {
			return t.Format(time.RFC3339Nano)
		},
		"formatDate": func(t time.Time) string {
			return t.Format("2006-01-02")
		},
		"formatDateRelative": func(t time.Time) string {
			diff := time.Since(t)
			if diff < time.Hour*24 {
				return "today"
			} else if diff >= time.Hour*24 && diff < time.Hour*48 {
				return "yesterday"
			}
			return t.Format("2006-01-02")
		},
		"translate": func(key string) string {
			return translator.Translate(key)
		},
		"translateWithData": func(key string) string {
			data := struct {
				Name string
				Link string
			}{
				Name: config.Community.Name,
				Link: config.Community.ConductLink,
			}
			return translator.TranslateWithData(key, i18n.TranslationData{data})
		},
		"capitalize": util.Capitalize,
		"tohtml": func(s string) template.HTML {
			// use of this function is risky cause it interprets the passed in string and renders it as unescaped html.
			// can allow for attacks!
			//
			// advice: only use on strings that come statically from within cerca code, never on titles that may contain user-submitted data
			// :)
			return (template.HTML)(s)
		},
	}
	views := []string{
		"about",
		"about-template",
		"footer",
		"generic-message",
		"head",
		"index",
		"login",
		"login-component",
		"new-thread",
		"register",
		"register-success",
		"thread",
		"password-reset",
		"change-password",
		"change-password-success",
	}

	rootTemplate := template.New("root")

	for _, view := range views {
		newTemplate, err := rootTemplate.Funcs(templateFuncs).ParseFS(cercaHTML.Templates, fmt.Sprintf("%s.html", view))
		if err != nil {
			return nil, fmt.Errorf("could not get files: %w", err)
		}
		rootTemplate = newTemplate
	}

	return rootTemplate, nil
}

func (h RequestHandler) renderView(res http.ResponseWriter, viewName string, data TemplateData) {
	if data.Title == "" {
		data.Title = strings.ReplaceAll(viewName, "-", " ")
	}

	if h.config.Community.Name != "" {
		data.ForumName = h.config.Community.Name
	}
	if data.ForumName == "" {
		data.ForumName = "Forum"
	}

	view := fmt.Sprintf("%s.html", viewName)
	if err := h.templates.ExecuteTemplate(res, view, data); err != nil {
		if errors.Is(err, syscall.EPIPE) {
			fmt.Println("recovering from broken pipe")
			return
		} else {
			util.Check(err, "rendering %q view", view)
		}
	}
}

func (h RequestHandler) ThreadRoute(res http.ResponseWriter, req *http.Request) {
	threadid, ok := util.GetURLPortion(req, 2)
	loggedIn, userid := h.IsLoggedIn(req)

	if !ok {
		title := h.translator.Translate("ErrThread404")
		data := GenericMessageData{
			Title:   title,
			Message: h.translator.Translate("ErrThread404Message"),
		}
		h.renderView(res, "generic-message", TemplateData{Data: data, LoggedIn: loggedIn})
		return
	}

	if req.Method == "POST" && loggedIn {
		// handle POST (=> add a reply, then show the thread)
		content := req.PostFormValue("content")
		// TODO (2022-01-09): make sure rendered content won't be empty after sanitizing:
		// * run sanitize step && strings.TrimSpace and check length **before** doing AddPost
		// TODO(2022-01-09): send errors back to thread's posting view
		_ = h.db.AddPost(content, threadid, userid)
		// we want to effectively redirect to <#posts+1> to mark the thread as read in the thread index
		// TODO(2022-01-30): find a solution for either:
		// * scrolling to thread bottom (and maintaining the same slug, important for visited state in browser)
		// * passing data to signal "your post was successfully added" (w/o impacting visited state / url)
		posts := h.db.GetThread(threadid)
		newSlug := util.GetThreadSlug(threadid, posts[0].ThreadTitle, len(posts))
		http.Redirect(res, req, newSlug, http.StatusFound)
		return
	}
	// TODO (2022-01-07):
	// * handle error
	thread := h.db.GetThread(threadid)
	pattern := regexp.MustCompile("<img")
	// markdownize content (but not title)
	for i, post := range thread {
		content := []byte(util.Markup(post.Content))
		// make sure images are lazy loaded
		if pattern.Match(content) {
			content = pattern.ReplaceAll(content, []byte(`<img loading="lazy"`))
		}
		thread[i].Content = template.HTML(content)
	}
	data := ThreadData{Posts: thread, ThreadURL: req.URL.Path}
	view := TemplateData{Data: &data, QuickNav: loggedIn, LoggedIn: loggedIn, LoggedInID: userid}
	if len(thread) > 0 {
		data.Title = thread[0].ThreadTitle
		view.Title = data.Title
	}
	h.renderView(res, "thread", view)
}

func (h RequestHandler) ErrorRoute(res http.ResponseWriter, req *http.Request, status int) {
	title := h.translator.Translate("ErrGeneric404")
	data := GenericMessageData{
		Title:   title,
		Message: fmt.Sprintf(h.translator.Translate("ErrGeneric404Message"), status),
	}
	h.renderView(res, "generic-message", TemplateData{Data: data, Title: title})
}

func (h RequestHandler) IndexRoute(res http.ResponseWriter, req *http.Request) {
	// handle 404
	if req.URL.Path != "/" {
		h.ErrorRoute(res, req, http.StatusNotFound)
		return
	}
	loggedIn, _ := h.IsLoggedIn(req)
	var mostRecentPost bool

	params := req.URL.Query()
	if q, exists := params["sort"]; exists {
		sortby := q[0]
		mostRecentPost = sortby == "posts"
	}
	// show index listing
	threads := h.db.ListThreads(mostRecentPost)
	view := TemplateData{Data: IndexData{threads}, LoggedIn: loggedIn, Title: h.translator.Translate("Threads")}
	h.renderView(res, "index", view)
}

func IndexRedirect(res http.ResponseWriter, req *http.Request) {
	http.Redirect(res, req, "/", http.StatusSeeOther)
}

func (h RequestHandler) LogoutRoute(res http.ResponseWriter, req *http.Request) {
	loggedIn, _ := h.IsLoggedIn(req)
	if loggedIn {
		h.session.Delete(res, req)
	}
	IndexRedirect(res, req)
}

func (h RequestHandler) LoginRoute(res http.ResponseWriter, req *http.Request) {
	ed := util.Describe("LoginRoute")
	loggedIn, _ := h.IsLoggedIn(req)
	switch req.Method {
	case "GET":
		h.renderView(res, "login", TemplateData{Data: LoginData{}, LoggedIn: loggedIn, Title: h.translator.Translate("Login")})
	case "POST":
		username := req.PostFormValue("username")
		password := req.PostFormValue("password")
		// * hash received password and compare to stored hash
		passwordHash, userid, err := h.db.GetPasswordHash(username)
		// make sure user exists
		if err = ed.Eout(err, "getting password hash and uid"); err == nil && !crypto.ValidatePasswordHash(password, passwordHash) {
			err = errors.New("incorrect password")
		}
		if err != nil {
			fmt.Println(err)
			h.renderView(res, "login", TemplateData{Data: LoginData{FailedAttempt: true}, LoggedIn: loggedIn, Title: h.translator.Translate("Login")})
			return
		}
		// save user id in cookie
		err = h.session.Save(req, res, userid)
		ed.Check(err, "saving session cookie")
		IndexRedirect(res, req)
	default:
		fmt.Println("non get/post method, redirecting to index")
		IndexRedirect(res, req)
	}
}

// downloads the content at the verification link and compares it to the verification code. returns true if the verification link content contains the verification code somewhere
func hasVerificationCode(link, verification string) bool {
	var linkBody string
	err := requests.
		URL(link).
		ToString(&linkBody).
		Fetch(context.Background())
	if err != nil {
		fmt.Println(util.Eout(err, "HasVerificationCode"))
		return false
	}

	return strings.Contains(strings.TrimSpace(linkBody), strings.TrimSpace(verification))
}

func (h RequestHandler) handleChangePassword(res http.ResponseWriter, req *http.Request) {
	renderErr := func(errFmt string, args ...interface{}) {
		errMessage := fmt.Sprintf(errFmt, args...)
		fmt.Println(errMessage)
		data := GenericMessageData{
			Title:    "Change password",
			Message:  errMessage,
			Link:     "/reset",
			LinkText: "Go back",
		}
		h.renderView(res, "generic-message", TemplateData{Data: data, Title: "change password"})
	}
	_, uid := h.IsLoggedIn(req)

	ed := util.Describe("change password")
	switch req.Method {
	case "GET":
		switch req.URL.Path {
		default:
			h.renderView(res, "change-password", TemplateData{LoggedIn: true, Data: ChangePasswordData{Action: "/reset/submit"}})
		}
	case "POST":
		switch req.URL.Path {
		case "/reset/submit":
			oldPassword := req.PostFormValue("password-old")
			newPassword := req.PostFormValue("password-new")
			resetKeypair := (req.PostFormValue("reset-keypair") == "true")
			var keypairString string

			// check if we're resetting keypair
			if resetKeypair {
				// if so: generate new keypair
				kp, err := crypto.GenerateKeypair()
				ed.Check(err, "generate keypair")
				kpBytes, err := kp.Marshal()
				ed.Check(err, "marshal keypair")
				pubkey, err := kp.PublicString()
				ed.Check(err, "get pubkey string")
				// and set it in db
				err = h.db.SetPubkey(uid, pubkey)
				ed.Check(err, "set new pubkey in database")
				keypairString = string(kpBytes)
			}

			// check that the submitted, old password is valid
			username, err := h.db.GetUsername(uid)
			if err != nil {
				dump(ed.Eout(err, "get username"))
				return
			}

			pwhashOld, _, err := h.db.GetPasswordHash(username)
			if err != nil {
				dump(ed.Eout(err, "get old password hash"))
				return
			}

			oldPasswordValid := crypto.ValidatePasswordHash(oldPassword, pwhashOld)
			if !oldPasswordValid {
				renderErr("old password did not match what was in database; not changing password")
				return
			}

			// let's set the new password in the database. first, hash it
			pwhashNew, err := crypto.HashPassword(newPassword)
			if err != nil {
				dump(ed.Eout(err, "hash new password"))
				return
			}
			// then save the hash
			h.db.UpdateUserPasswordHash(uid, pwhashNew)
			// render a success message & show a link to the login page :')
			h.renderView(res, "change-password-success", TemplateData{LoggedIn: true, Data: ChangePasswordData{Keypair: keypairString}})
		default:
			fmt.Printf("unsupported POST route (%s), redirecting to /\n", req.URL.Path)
			IndexRedirect(res, req)
		}
	default:
		fmt.Println("non get/post method, redirecting to index")
		IndexRedirect(res, req)
	}
}

func (h RequestHandler) ResetPasswordRoute(res http.ResponseWriter, req *http.Request) {
	ed := util.Describe("password proof route")
	loggedIn, _ := h.IsLoggedIn(req)
<<<<<<< HEAD
	title := util.Capitalize(h.translator.Translate("PasswordReset"))

	if loggedIn {
		data := GenericMessageData{
			Title:    title,
			Message:  h.translator.Translate("PasswordResetMessage"),
			Link:     "/logout",
			LinkText: util.Capitalize(h.translator.Translate("Logout")),
		}
		h.renderView(res, "generic-message", TemplateData{Data: data, LoggedIn: loggedIn, Title: title})
=======

	// change password functionality, handle this in another function
	if loggedIn {
		h.handleChangePassword(res, req)
>>>>>>> 32806349
		return
	}

	renderErr := func(errFmt string, args ...interface{}) {
		errMessage := fmt.Sprintf(errFmt, args...)
		fmt.Println(errMessage)
		data := GenericMessageData{
			Title:    title,
			Message:  errMessage,
			Link:     "/reset",
			LinkText: h.translator.Translate("GoBack"),
		}
		h.renderView(res, "generic-message", TemplateData{Data: data, Title: h.translator.Translate("PasswordReset")})
	}

	switch req.Method {
	case "GET":
		switch req.URL.Path {
		case "/reset/submit":
			params := req.URL.Query()
			getParam := func(key string) string {
				if q, exists := params[key]; exists {
					return q[0]
				}
				fmt.Println("can't find param", key)
				return ""
			}
			username := getParam("username")
			payload := getParam("payload")
			h.renderView(res, "password-reset", TemplateData{Data: PasswordResetData{Action: "/reset/submit", Username: username, Payload: payload}})
		default:
			h.renderView(res, "password-reset", TemplateData{Data: PasswordResetData{Action: "/reset/generate"}})
		}
	case "POST":
		username := req.PostFormValue("username")
		switch req.URL.Path {
		case "/reset/generate":
			constructProofPayload := func() string {
				return fmt.Sprintf("%s::%s", username, crypto.GenerateNonce())
			}
			payload := constructProofPayload()
			params := fmt.Sprintf("?payload=%s&username=%s", payload, username)
			http.Redirect(res, req, "/reset/submit"+params, http.StatusSeeOther)
		case "/reset/submit":
			password := req.PostFormValue("password")
			proofString := req.PostFormValue("proof")
			payload := req.PostFormValue("payload")

			// make sure the user exists
			userid, err := h.db.GetUserID(username)
			if err != nil {
				renderErr("Wrong username, or a non-existent user")
				return
			}

			// make sure the nonce / payload is not being reused
			nonceExisted, err := h.db.CheckNonceExists(payload)
			if err != nil {
				dump(ed.Eout(err, "check nonce existed"))
				return
			}
			if nonceExisted {
				renderErr("This payload has already been used, please generate a new one")
				return
			}

			// get the pubkey, as it is saved in the database for the corresponding user
			pubkeyString, err := h.db.GetPubkey(userid)
			if err != nil {
				renderErr("No matching pubkey found")
				return
			}
			// convert to ed25519.PublicKey
			pubkey := crypto.PublicKeyFromString(pubkeyString)

			proof, err := hex.DecodeString(proofString)
			if err != nil {
				renderErr("The proof format was incorrect")
				return
			}

			correct := crypto.VerifyProof(pubkey, []byte(payload), proof)
			if !correct {
				renderErr("The proof was incorrect")
				return
			}
			// proof was correct!
			// save the nonce, so it's not reused
			err = h.db.AddNonce(payload)
			if err != nil {
				dump(ed.Eout(err, "insert nonce into database"))
				return
			}
			// let's set the new password in the database. first, hash it
			pwhash, err := crypto.HashPassword(password)
			if err != nil {
				dump(ed.Eout(err, "hash password during reset"))
				return
			}
			h.db.UpdateUserPasswordHash(userid, pwhash)
			// render a success message & show a link to the login page :')
			data := GenericMessageData{
				Title:       h.translator.Translate("PasswordResetSuccess"),
				Message:     h.translator.Translate("PasswordResetSuccessMessage"),
				Link:        "/login",
				LinkMessage: h.translator.Translate("PasswordResetSuccessLinkMessage"),
				LinkText:    h.translator.Translate("Login"),
			}
			h.renderView(res, "generic-message", TemplateData{Data: data, Title: h.translator.Translate("PasswordReset")})
		default:
			fmt.Printf("unsupported POST route (%s), redirecting to /\n", req.URL.Path)
			IndexRedirect(res, req)
		}
	default:
		fmt.Println("non get/post method, redirecting to index")
		IndexRedirect(res, req)
	}
}

func (h RequestHandler) RegisterRoute(res http.ResponseWriter, req *http.Request) {
	ed := util.Describe("register route")
	loggedIn, _ := h.IsLoggedIn(req)
	if loggedIn {
		// TODO (2022-09-20): translate
		data := GenericMessageData{
			Title:       util.Capitalize(h.translator.Translate("Register")),
			Message:     h.translator.Translate("RegisterMessage"),
			Link:        "/",
			LinkMessage: h.translator.Translate("RegisterLinkMessage"),
			LinkText:    h.translator.Translate("Index"),
		}
		h.renderView(res, "generic-message", TemplateData{Data: data, LoggedIn: loggedIn, Title: h.translator.Translate("Register")})
		return
	}

	rules := util.Markup(template.HTML(h.files["rules"]))
	verification := util.Markup(template.HTML(h.files["verification-instructions"]))
	conduct := h.config.Community.ConductLink
	var verificationCode string
	renderErr := func(errFmt string, args ...interface{}) {
		errMessage := fmt.Sprintf(errFmt, args...)
		fmt.Println(errMessage)
		h.renderView(res, "register", TemplateData{Data: RegisterData{verificationCode, errMessage, rules, verification, conduct}})
	}

	var err error
	switch req.Method {
	case "GET":
		// try to get the verification code from the session (useful in case someone refreshed the page)
		verificationCode, err = h.session.GetVerificationCode(req)
		// we had an error getting the verification code, generate a code and set it on the session
		if err != nil {
			prefix := util.VerificationPrefix(h.config.Community.Name)
			verificationCode = fmt.Sprintf("%s%06d\n", prefix, crypto.GenerateVerificationCode())
			err = h.session.SaveVerificationCode(req, res, verificationCode)
			if err != nil {
				renderErr("Had troubles setting the verification code on session")
				return
			}
		}
		h.renderView(res, "register", TemplateData{Data: RegisterData{verificationCode, "", rules, verification, conduct}})
	case "POST":
		verificationCode, err = h.session.GetVerificationCode(req)
		if err != nil {
			renderErr("There was no verification record for this browser session; missing data to compare against verification link content")
			return
		}
		username := req.PostFormValue("username")
		password := req.PostFormValue("password")
		// read verification code from form
		verificationLink := req.PostFormValue("verificationlink")
		// fmt.Printf("user: %s, verilink: %s\n", username, verificationLink)
		u, err := url.Parse(verificationLink)
		if err != nil {
			renderErr("Had troubles parsing the verification link, are you sure it was a proper url?")
			return
		}
		// check verification link domain against allowlist
		if !util.Contains(h.allowlist, u.Host) {
			fmt.Println(h.allowlist, u.Host, util.Contains(h.allowlist, u.Host))
			renderErr("Verification link's host (%s) is not in the allowlist", u.Host)
			return
		}

		// parse out verification code from verification link and compare against verification code in session
		has := hasVerificationCode(verificationLink, verificationCode)
		if !has {
			if !developing {
				renderErr("Verification code from link (%s) does not match", verificationLink)
				return
			}
		}
		// make sure username is not registered already
		var exists bool
		if exists, err = h.db.CheckUsernameExists(username); err != nil {
			renderErr("Database had a problem when checking username")
			return
		} else if exists {
			renderErr("Username %s appears to already exist, please pick another name", username)
			return
		}
		var hash string
		if hash, err = crypto.HashPassword(password); err != nil {
			fmt.Println(ed.Eout(err, "hash password"))
			renderErr("Database had a problem when hashing password")
			return
		}
		var userID int
		if userID, err = h.db.CreateUser(username, hash); err != nil {
			renderErr("Error in db when creating user")
			return
		}
		// log the new user in
		h.session.Save(req, res, userID)
		// log where the registration is coming from, in the case of indirect invites && for curiosity
		err = h.db.AddRegistration(userID, verificationLink)
		if err = ed.Eout(err, "add registration"); err != nil {
			dump(err)
		}
		// generate and pass public keypair
		keypair, err := crypto.GenerateKeypair()
		ed.Check(err, "generate keypair")
		// record generated pubkey in database for eventual later use
		pub, err := keypair.PublicString()
		if err = ed.Eout(err, "convert pubkey to string"); err != nil {
			dump(err)
		}
		ed.Check(err, "stringify pubkey")
		err = h.db.AddPubkey(userID, pub)
		if err = ed.Eout(err, "insert pubkey in db"); err != nil {
			dump(err)
		}
		kpJson, err := keypair.Marshal()
		ed.Check(err, "marshal keypair")
		h.renderView(res, "register-success", TemplateData{Data: RegisterSuccessData{string(kpJson)}, LoggedIn: loggedIn, Title: h.translator.Translate("RegisterSuccess")})
	default:
		fmt.Println("non get/post method, redirecting to index")
		IndexRedirect(res, req)
	}
}

// purely an example route; intentionally unused :)
func (h RequestHandler) GenericRoute(res http.ResponseWriter, req *http.Request) {
	data := GenericMessageData{
		Title:       "GenericTitle",
		Message:     "Generic message",
		Link:        "/",
		LinkMessage: "Generic link messsage",
		LinkText:    "with link",
	}
	h.renderView(res, "generic-message", TemplateData{Data: data})
}

func (h RequestHandler) AboutRoute(res http.ResponseWriter, req *http.Request) {
	loggedIn, _ := h.IsLoggedIn(req)
	input := util.Markup(template.HTML(h.files["about"]))
	h.renderView(res, "about-template", TemplateData{Data: input, LoggedIn: loggedIn, Title: h.translator.Translate("About")})
}

func (h RequestHandler) RobotsRoute(res http.ResponseWriter, req *http.Request) {
	fmt.Fprintln(res, "User-agent: *\nDisallow: /")
}

func (h RequestHandler) NewThreadRoute(res http.ResponseWriter, req *http.Request) {
	loggedIn, userid := h.IsLoggedIn(req)
	switch req.Method {
	// Handle GET (=> want to start a new thread)
	case "GET":
		// TODO (2022-09-20): translate
		if !loggedIn {
			title := h.translator.Translate("NotLoggedIn")
			data := GenericMessageData{
				Title:       title,
				Message:     h.translator.Translate("NewThreadMessage"),
				Link:        "/login",
				LinkMessage: h.translator.Translate("NewThreadLinkMessage"),
				LinkText:    h.translator.Translate("LogIn"),
			}
			h.renderView(res, "generic-message", TemplateData{Data: data, Title: title})
			return
		}
		h.renderView(res, "new-thread", TemplateData{LoggedIn: loggedIn, Title: h.translator.Translate("ThreadNew")})
	case "POST":
		// Handle POST (=>
		title := req.PostFormValue("title")
		content := req.PostFormValue("content")
		// TODO (2022-01-10): unstub topicid, once we have other topics :)
		// the new thread was created: forward info to database
		threadid, err := h.db.CreateThread(title, content, userid, 1)
		if err != nil {
			data := GenericMessageData{
				Title:   h.translator.Translate("NewThreadCreateError"),
				Message: h.translator.Translate("NewThreadCreateErrorMessage"),
			}
			h.renderView(res, "generic-message", TemplateData{Data: data, Title: h.translator.Translate("ThreadNew")})
			return
		}
		// when data has been stored => redirect to thread
		slug := fmt.Sprintf("thread/%d/%s/", threadid, util.SanitizeURL(title))
		http.Redirect(res, req, "/"+slug, http.StatusSeeOther)
	default:
		fmt.Println("non get/post method, redirecting to index")
		IndexRedirect(res, req)
	}
}

func (h RequestHandler) DeletePostRoute(res http.ResponseWriter, req *http.Request) {
	if req.Method == "GET" {
		IndexRedirect(res, req)
		return
	}
	threadURL := req.PostFormValue("thread")
	postid, ok := util.GetURLPortion(req, 3)
	loggedIn, userid := h.IsLoggedIn(req)

	// generic error message base, with specifics being swapped out depending on the error
	genericErr := GenericMessageData{
		Title:       h.translator.Translate("ErrUnaccepted"),
		LinkMessage: h.translator.Translate("GoBack"),
		Link:        threadURL,
		LinkText:    h.translator.Translate("ThreadThe"),
	}

	renderErr := func(msg string) {
		fmt.Println(msg)
		genericErr.Message = msg
		h.renderView(res, "generic-message", TemplateData{Data: genericErr, LoggedIn: loggedIn})
	}

	if !loggedIn || !ok {
		renderErr("Invalid post id, or you were not allowed to delete it")
		return
	}

	post, err := h.db.GetPost(postid)
	if err != nil {
		dump(err)
		renderErr("The post you tried to delete was not found")
		return
	}

	authorized := post.AuthorID == userid
	switch req.Method {
	case "POST":
		if authorized {
			err = h.db.DeletePost(postid)
			if err != nil {
				dump(err)
				renderErr("Error happened while deleting the post")
				return
			}
		} else {
			renderErr("That's not your post to delete? Sorry buddy!")
			return
		}
	}
	http.Redirect(res, req, threadURL, http.StatusSeeOther)
}

func Serve(allowlist []string, sessionKey string, isdev bool, dir string, conf types.Config) {
	port := ":8272"

	if isdev {
		developing = true
		port = ":8277"
	}

	forum, err := NewServer(allowlist, sessionKey, dir, conf)
	if err != nil {
		util.Check(err, "instantiate CercaForum")
	}

	l, err := net.Listen("tcp", port)
	if err != nil {
		util.Check(err, "setting up tcp listener")
	}
	fmt.Println("Serving forum on", port)
	http.Serve(l, forum)
}

// CercaForum is an HTTP.ServeMux which is set up to initialize and run
// a cerca-based forum. Software developers who wish to customize the
// networks and security which they use to operate may wish to use this
// to listen with TLS, Onion, or I2P addresses without manual setup.
type CercaForum struct {
	http.ServeMux
	Directory string
}

func (u *CercaForum) directory() string {
	if u.Directory == "" {
		dir, err := os.Getwd()
		if err != nil {
			log.Fatal(err)
		}
		u.Directory = filepath.Join(dir, "CercaForum")
	}
	os.MkdirAll(u.Directory, 0755)
	return u.Directory
}

// NewServer sets up a new CercaForum object. Always use this to initialize
// new CercaForum objects. Pass the result to http.Serve() with your choice
// of net.Listener.
func NewServer(allowlist []string, sessionKey, dir string, config types.Config) (*CercaForum, error) {
	s := &CercaForum{
		ServeMux:  http.ServeMux{},
		Directory: dir,
	}

	dbpath := filepath.Join(s.directory(), "forum.db")
	db := database.InitDB(dbpath)

	config.EnsureDefaultPaths()
	// load the documents specified in the config
	// iff document doesn't exist, dump a default document where it should be and read that
	type triple struct{ key, docpath, content string }
	triples := []triple{
		{"about", config.Documents.AboutPath, defaults.DEFAULT_ABOUT},
		{"rules", config.Documents.RegisterRulesPath, defaults.DEFAULT_RULES},
		{"verification-instructions", config.Documents.VerificationExplanationPath, defaults.DEFAULT_VERIFICATION},
		{"logo", config.Documents.LogoPath, defaults.DEFAULT_LOGO},
	}

	files := make(map[string][]byte)
	for _, t := range triples {
		data, err := util.LoadFile(t.key, t.docpath, t.content)
		if err != nil {
			return s, err
		}
		files[t.key] = data
	}

	// TODO (2022-10-20): when receiving user request, inspect user-agent language and change language from server default
	// for currently translated languages, see i18n/i18n.go
	translator := i18n.Init(config.Community.Language)
	templates := template.Must(generateTemplates(config, translator))
	handler := RequestHandler{&db, session.New(sessionKey, developing), allowlist, files, config, translator, templates}

	/* note: be careful with trailing slashes; go's default handler is a bit sensitive */
	// TODO (2022-01-10): introduce middleware to make sure there is never an issue with trailing slashes
	s.ServeMux.HandleFunc("/reset/", handler.ResetPasswordRoute)
	s.ServeMux.HandleFunc("/about", handler.AboutRoute)
	s.ServeMux.HandleFunc("/logout", handler.LogoutRoute)
	s.ServeMux.HandleFunc("/login", handler.LoginRoute)
	s.ServeMux.HandleFunc("/register", handler.RegisterRoute)
	s.ServeMux.HandleFunc("/post/delete/", handler.DeletePostRoute)
	s.ServeMux.HandleFunc("/thread/new/", handler.NewThreadRoute)
	s.ServeMux.HandleFunc("/thread/", handler.ThreadRoute)
	s.ServeMux.HandleFunc("/robots.txt", handler.RobotsRoute)
	s.ServeMux.HandleFunc("/", handler.IndexRoute)

	fileserver := http.FileServer(http.Dir("html/assets/"))
	s.ServeMux.Handle("/assets/", http.StripPrefix("/assets/", fileserver))

	return s, nil
}<|MERGE_RESOLUTION|>--- conflicted
+++ resolved
@@ -368,16 +368,18 @@
 }
 
 func (h RequestHandler) handleChangePassword(res http.ResponseWriter, req *http.Request) {
+  // TODO (2022-10-24): add translations for change password view
+  title := h.translator.Translate("ChangePassword")
 	renderErr := func(errFmt string, args ...interface{}) {
 		errMessage := fmt.Sprintf(errFmt, args...)
 		fmt.Println(errMessage)
 		data := GenericMessageData{
-			Title:    "Change password",
+			Title:    title,
 			Message:  errMessage,
 			Link:     "/reset",
-			LinkText: "Go back",
-		}
-		h.renderView(res, "generic-message", TemplateData{Data: data, Title: "change password"})
+			LinkText: h.translator.Translate("GoBack"),
+		}
+		h.renderView(res, "generic-message", TemplateData{Data: data, Title: title})
 	}
 	_, uid := h.IsLoggedIn(req)
 
@@ -453,23 +455,11 @@
 func (h RequestHandler) ResetPasswordRoute(res http.ResponseWriter, req *http.Request) {
 	ed := util.Describe("password proof route")
 	loggedIn, _ := h.IsLoggedIn(req)
-<<<<<<< HEAD
 	title := util.Capitalize(h.translator.Translate("PasswordReset"))
-
-	if loggedIn {
-		data := GenericMessageData{
-			Title:    title,
-			Message:  h.translator.Translate("PasswordResetMessage"),
-			Link:     "/logout",
-			LinkText: util.Capitalize(h.translator.Translate("Logout")),
-		}
-		h.renderView(res, "generic-message", TemplateData{Data: data, LoggedIn: loggedIn, Title: title})
-=======
 
 	// change password functionality, handle this in another function
 	if loggedIn {
 		h.handleChangePassword(res, req)
->>>>>>> 32806349
 		return
 	}
 
@@ -482,7 +472,7 @@
 			Link:     "/reset",
 			LinkText: h.translator.Translate("GoBack"),
 		}
-		h.renderView(res, "generic-message", TemplateData{Data: data, Title: h.translator.Translate("PasswordReset")})
+		h.renderView(res, "generic-message", TemplateData{Data: data, Title: title})
 	}
 
 	switch req.Method {
@@ -578,7 +568,7 @@
 				LinkMessage: h.translator.Translate("PasswordResetSuccessLinkMessage"),
 				LinkText:    h.translator.Translate("Login"),
 			}
-			h.renderView(res, "generic-message", TemplateData{Data: data, Title: h.translator.Translate("PasswordReset")})
+			h.renderView(res, "generic-message", TemplateData{Data: data, Title: title})
 		default:
 			fmt.Printf("unsupported POST route (%s), redirecting to /\n", req.URL.Path)
 			IndexRedirect(res, req)
